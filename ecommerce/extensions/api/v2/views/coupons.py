--- conflicted
+++ resolved
@@ -65,16 +65,9 @@
         # If we have switched to using enterprise offers, ensure that enterprise coupons do not show up
         # in the regular coupon list view
         if waffle.switch_is_active(ENTERPRISE_OFFERS_FOR_COUPONS_SWITCH):
-<<<<<<< HEAD
-            invoices = Invoice.objects.filter(business_client__enterprise_customer_uuid__isnull=False)
-            orders = Order.objects.filter(id__in=[invoice.order_id for invoice in invoices])
-            basket_lines = Line.objects.filter(basket_id__in=[order.basket_id for order in orders])
-            return product_filter.exclude(id__in=[line.product_id for line in basket_lines])
-=======
             return product_filter.exclude(
                 coupon_vouchers__vouchers__offers__condition__enterprise_customer_uuid__isnull=False,
             )
->>>>>>> 9a011f53
 
         return product_filter
 
