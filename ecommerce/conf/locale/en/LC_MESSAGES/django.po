--- conflicted
+++ resolved
@@ -8,11 +8,7 @@
 msgstr ""
 "Project-Id-Version: PACKAGE VERSION\n"
 "Report-Msgid-Bugs-To: \n"
-<<<<<<< HEAD
-"POT-Creation-Date: 2018-02-22 10:47+0000\n"
-=======
 "POT-Creation-Date: 2018-02-22 11:09+0000\n"
->>>>>>> cdfa3216
 "PO-Revision-Date: YEAR-MO-DA HO:MI+ZONE\n"
 "Last-Translator: FULL NAME <EMAIL@ADDRESS>\n"
 "Language-Team: LANGUAGE <LL@li.org>\n"
@@ -35,6 +31,7 @@
 
 #. Translators: "Waffle" is the name of a third-party library. It should not be translated
 #: ecommerce/core/admin.py:31
+#, python-brace-format
 msgid ""
 "User administration has been disabled due to the load on the database. This "
 "functionality can be restored by activating the {switch_name} Waffle switch. "
@@ -245,6 +242,7 @@
 msgstr ""
 
 #: ecommerce/coupons/views.py:87
+#, python-brace-format
 msgid "Product [{product}] not available for purchase."
 msgstr ""
 
@@ -295,14 +293,12 @@
 msgstr ""
 
 #: ecommerce/coupons/views.py:237 ecommerce/extensions/basket/views.py:94
-<<<<<<< HEAD
-=======
-#, python-brace-format
->>>>>>> cdfa3216
+#, python-brace-format
 msgid "You have already purchased {course} seat."
 msgstr ""
 
 #: ecommerce/coupons/views.py:250
+#, python-brace-format
 msgid "A discount has been applied, courtesy of {enterprise_customer_name}."
 msgstr ""
 
@@ -323,6 +319,7 @@
 msgstr ""
 
 #: ecommerce/courses/publishers.py:61
+#, python-brace-format
 msgid "Failed to publish commerce data for {course_id} to LMS."
 msgstr ""
 
@@ -353,6 +350,7 @@
 msgstr ""
 
 #: ecommerce/credit/views.py:63
+#, python-brace-format
 msgid ""
 "Credit is not currently available for \"{course_name}\". If you are "
 "currently enrolled in the course, please try again after all grading is "
@@ -372,6 +370,7 @@
 msgstr ""
 
 #: ecommerce/enterprise/benefits.py:33
+#, python-brace-format
 msgid "{value} fixed-price enterprise discount"
 msgstr ""
 
@@ -427,6 +426,7 @@
 msgstr ""
 
 #: ecommerce/enterprise/forms.py:98
+#, python-brace-format
 msgid "Discount provided by {enterprise_customer_name}."
 msgstr ""
 
@@ -523,46 +523,31 @@
 msgstr ""
 
 #: ecommerce/enterprise/utils.py:113
-<<<<<<< HEAD
-=======
-#, python-brace-format
->>>>>>> cdfa3216
+#, python-brace-format
 msgid "SKU {sku} does not exist."
 msgstr ""
 
 #: ecommerce/enterprise/utils.py:121
-<<<<<<< HEAD
-=======
-#, python-brace-format
->>>>>>> cdfa3216
+#, python-brace-format
 msgid "There is no Enterprise Customer associated with SKU {sku}."
 msgstr ""
 
 #: ecommerce/enterprise/utils.py:129
-<<<<<<< HEAD
-=======
-#, python-brace-format
->>>>>>> cdfa3216
+#, python-brace-format
 msgid ""
 "If you have concerns about sharing your data, please contact your "
 "administrator at {enterprise}."
 msgstr ""
 
 #: ecommerce/enterprise/utils.py:132
-<<<<<<< HEAD
-=======
-#, python-brace-format
->>>>>>> cdfa3216
+#, python-brace-format
 msgid ""
 "If you have concerns about sharing your data, please contact your "
 "administrator at {enterprise} at {contact_info}."
 msgstr ""
 
 #: ecommerce/enterprise/utils.py:138
-<<<<<<< HEAD
-=======
-#, python-brace-format
->>>>>>> cdfa3216
+#, python-brace-format
 msgid "Enrollment in {course_name} was not complete."
 msgstr ""
 
@@ -594,7 +579,6 @@
 
 #: ecommerce/extensions/api/serializers.py:334
 msgid "Products must have a certificate type."
-<<<<<<< HEAD
 msgstr ""
 
 #: ecommerce/extensions/api/serializers.py:337
@@ -602,32 +586,17 @@
 msgid "Products must have a price."
 msgstr ""
 
-=======
-msgstr ""
-
-#: ecommerce/extensions/api/serializers.py:337
-#: ecommerce/extensions/api/serializers.py:365
-msgid "Products must have a price."
-msgstr ""
-
->>>>>>> cdfa3216
 #: ecommerce/extensions/api/serializers.py:361
 msgid "Products must indicate whether ID verification is required."
 msgstr ""
 
 #: ecommerce/extensions/api/serializers.py:423
-<<<<<<< HEAD
-=======
-#, python-brace-format
->>>>>>> cdfa3216
+#, python-brace-format
 msgid "Invalid product class [{product_class}] requested."
 msgstr ""
 
 #: ecommerce/extensions/api/serializers.py:453
-<<<<<<< HEAD
-=======
-#, python-brace-format
->>>>>>> cdfa3216
+#, python-brace-format
 msgid ""
 "Course [{course_id}] was not published to LMS because the switch "
 "[publish_course_modes_to_lms] is disabled. To avoid ghost SKUs, data has not "
@@ -657,14 +626,12 @@
 
 #: ecommerce/extensions/api/v2/views/baskets.py:373
 #: ecommerce/extensions/basket/views.py:117
-<<<<<<< HEAD
-=======
-#, python-brace-format
->>>>>>> cdfa3216
+#, python-brace-format
 msgid "Products with SKU(s) [{skus}] do not exist."
 msgstr ""
 
 #: ecommerce/extensions/basket/models.py:83
+#, python-brace-format
 msgid "{id} - {status} basket (owner: {owner}, lines: {num_lines})"
 msgstr ""
 
@@ -701,18 +668,12 @@
 msgstr ""
 
 #: ecommerce/extensions/basket/views.py:66
-<<<<<<< HEAD
-=======
-#, python-brace-format
->>>>>>> cdfa3216
+#, python-brace-format
 msgid "SKU [{sku}] does not exist."
 msgstr ""
 
 #: ecommerce/extensions/basket/views.py:86
-<<<<<<< HEAD
-=======
-#, python-brace-format
->>>>>>> cdfa3216
+#, python-brace-format
 msgid "Product [{product}] not available to buy."
 msgstr ""
 
@@ -720,9 +681,6 @@
 msgid "You have already purchased these products"
 msgstr ""
 
-<<<<<<< HEAD
-#: ecommerce/extensions/basket/views.py:244
-=======
 #: ecommerce/extensions/basket/views.py:211
 #, python-brace-format
 msgid ""
@@ -733,80 +691,27 @@
 msgstr ""
 
 #: ecommerce/extensions/basket/views.py:264
->>>>>>> cdfa3216
 msgid ""
 "After you complete your order you will be able to select course dates from "
 "your dashboard."
 msgstr ""
 
-<<<<<<< HEAD
-#: ecommerce/extensions/basket/views.py:249
-=======
 #: ecommerce/extensions/basket/views.py:269
->>>>>>> cdfa3216
 msgid ""
 "After you complete your order you will be automatically enrolled in the "
 "verified track of the course."
 msgstr ""
 
-<<<<<<< HEAD
-#: ecommerce/extensions/basket/views.py:253
-msgid "After you complete your order you will receive credit for your course."
-msgstr ""
-
-#: ecommerce/extensions/basket/views.py:256
-=======
 #: ecommerce/extensions/basket/views.py:273
 msgid "After you complete your order you will receive credit for your course."
 msgstr ""
 
 #: ecommerce/extensions/basket/views.py:276
->>>>>>> cdfa3216
 msgid ""
 "After you complete your order you will be automatically enrolled in the "
 "course."
 msgstr ""
 
-<<<<<<< HEAD
-#: ecommerce/extensions/basket/views.py:262
-msgid "You will receive an email at {user_email} with your enrollment code(s)."
-msgstr ""
-
-#: ecommerce/extensions/basket/views.py:370
-msgid "Could not apply the code '{code}'; it requires data sharing consent."
-msgstr ""
-
-#: ecommerce/extensions/basket/views.py:422
-msgid "Coupon code '{code}' has expired."
-msgstr ""
-
-#: ecommerce/extensions/basket/views.py:429
-msgid "Coupon code '{code}' is not active."
-msgstr ""
-
-#: ecommerce/extensions/basket/views.py:436
-msgid "Coupon code '{code}' has already been redeemed."
-msgstr ""
-
-#: ecommerce/extensions/basket/views.py:446
-#: ecommerce/extensions/basket/views.py:460
-msgid "Coupon code '{code}' is not valid for this basket."
-msgstr ""
-
-#: ecommerce/extensions/basket/views.py:484
-msgid "Your basket does not qualify for a coupon code discount."
-msgstr ""
-
-#: ecommerce/extensions/basket/views.py:489
-msgid "Coupon code '{code}' added to basket."
-msgstr ""
-
-#: ecommerce/extensions/basket/views.py:499
-msgid "You have already added coupon code '{code}' to your basket."
-msgstr ""
-
-#: ecommerce/extensions/basket/views.py:507
-=======
 #: ecommerce/extensions/basket/views.py:282
 #, python-brace-format
 msgid ""
@@ -865,7 +770,6 @@
 
 #: ecommerce/extensions/basket/views.py:546
 #, python-brace-format
->>>>>>> cdfa3216
 msgid "Coupon code '{code}' does not exist."
 msgstr ""
 
@@ -890,9 +794,10 @@
 msgstr ""
 
 #: ecommerce/extensions/dashboard/orders/views.py:72
-msgid ""
-"{link_start}Refund #{refund_id}{link_end} created! Click {link_start}here"
-"{link_end} to view it."
+#, python-brace-format
+msgid ""
+"{link_start}Refund #{refund_id}{link_end} created! Click {link_start}"
+"here{link_end} to view it."
 msgstr ""
 
 #: ecommerce/extensions/dashboard/orders/views.py:76
@@ -959,26 +864,25 @@
 msgstr ""
 
 #: ecommerce/extensions/offer/utils.py:64
+#, python-brace-format
 msgid "{benefit_value}%"
 msgstr ""
 
 #: ecommerce/extensions/offer/utils.py:67
+#, python-brace-format
 msgid "${benefit_value}"
 msgstr ""
 
 #. Translators: "Waffle" is the name of a third-party library. It should not be translated
 #: ecommerce/extensions/order/admin.py:29
+#, python-brace-format
 msgid ""
 "Order administration has been disabled due to the load on the database. This "
 "functionality can be restored by activating the {switch_name} Waffle switch. "
 "Be careful when re-activating this switch!"
 msgstr ""
 
-#: ecommerce/extensions/order/models.py:11
-msgid "Business Client"
-msgstr ""
-
-#: ecommerce/extensions/order/models.py:26
+#: ecommerce/extensions/order/models.py:22
 #: ecommerce/extensions/payment/models.py:16
 msgid "Payment Processor"
 msgstr ""
@@ -1024,12 +928,8 @@
 #. Translators: This is a string added next to the name of the required
 #. fields on the payment form. For example, the first name field is
 #. required, so this would read "First name (required)".
-<<<<<<< HEAD
-#: ecommerce/extensions/payment/forms.py:100
-=======
 #: ecommerce/extensions/payment/forms.py:103
 #, python-brace-format
->>>>>>> cdfa3216
 msgid "{label} (required)"
 msgstr ""
 
@@ -1084,12 +984,8 @@
 msgid "This field is required."
 msgstr ""
 
-<<<<<<< HEAD
-#: ecommerce/extensions/payment/forms.py:160
-=======
 #: ecommerce/extensions/payment/forms.py:177
 #, python-brace-format
->>>>>>> cdfa3216
 msgid "{state} is not a valid state/province in {country}."
 msgstr ""
 
@@ -1125,6 +1021,7 @@
 msgstr ""
 
 #: ecommerce/extensions/payment/views/cybersource.py:308
+#, python-brace-format
 msgid ""
 "An error occurred while processing your payment. You have not been charged. "
 "Please double-check the information you provided and try again. For help, "
@@ -1162,11 +1059,7 @@
 msgstr ""
 
 #: ecommerce/extensions/refund/models.py:302
-<<<<<<< HEAD
-#: ecommerce/templates/edx/checkout/receipt.html:73
-=======
 #: ecommerce/templates/edx/checkout/receipt.html:80
->>>>>>> cdfa3216
 #: ecommerce/templates/oscar/basket/partials/client_side_checkout_basket.html:30
 #: ecommerce/templates/oscar/basket/partials/hosted_checkout_basket.html:42
 #: ecommerce/templates/oscar/dashboard/orders/line_detail.html:49
@@ -1206,6 +1099,7 @@
 #: ecommerce/extensions/voucher/tests/test_utils.py:347
 #: ecommerce/extensions/voucher/utils.py:90
 #: ecommerce/extensions/voucher/utils.py:136
+#, python-brace-format
 msgid "{percentage} %"
 msgstr ""
 
@@ -1321,10 +1215,12 @@
 msgstr ""
 
 #: ecommerce/extensions/voucher/utils.py:534
+#, python-brace-format
 msgid "Range for coupon [{coupon_id}]"
 msgstr ""
 
 #: ecommerce/extensions/voucher/views.py:29
+#, python-brace-format
 msgid "Coupon Report for {coupon_name}"
 msgstr ""
 
@@ -1366,14 +1262,17 @@
 msgstr ""
 
 #: ecommerce/management/views.py:51
+#, python-brace-format
 msgid "{action} is not a valid action."
 msgstr ""
 
 #: ecommerce/programs/benefits.py:25
+#, python-brace-format
 msgid "{value}% program discount"
 msgstr ""
 
 #: ecommerce/programs/benefits.py:42
+#, python-brace-format
 msgid "{value} fixed-price program discount"
 msgstr ""
 
@@ -1382,6 +1281,7 @@
 msgstr ""
 
 #: ecommerce/programs/forms.py:86
+#, python-brace-format
 msgid "Discount for the {program_title} {program_type} Program"
 msgstr ""
 
